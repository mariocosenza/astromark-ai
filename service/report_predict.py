import logging
from typing import Any, Dict, List, Tuple, Union, Optional

import matplotlib.pyplot as plt
import numpy as np
import pandas as pd
import seaborn as sns
from sklearn.base import clone
from sklearn.metrics import (
    classification_report,
    confusion_matrix,
    roc_curve,
    auc,
    accuracy_score
)
from sklearn.model_selection import StratifiedKFold
from sklearn.preprocessing import label_binarize

# Import pipeline objects
from .pipeline import (
    process_text,
    get_model,
    ClassifierType,
)

logging.basicConfig(level=logging.INFO, format='[%(levelname)s] %(message)s')
logger = logging.getLogger(__name__)
logger.setLevel(logging.INFO)


<<<<<<< HEAD
def _compute_metrics(model, x, y):
    """
    Compute prediction metrics for a dataset, supporting multi-class classification.

    Returns:
        report_df: DataFrame of the classification report.
        conf: Confusion matrix.
        accuracy: Accuracy score.
        auc_vals: Dictionary of AUC values for each class (One-vs-Rest strategy).
        roc_data: Dictionary of (fpr, tpr) for each class.
    """
    y_pred = model.predict(x)
    report_df = pd.DataFrame(classification_report(y, y_pred, output_dict=True)).transpose()
    conf = confusion_matrix(y, y_pred)
    accuracy = accuracy_score(y, y_pred)

    clf = model.named_steps['clf'] if hasattr(model, "named_steps") and 'clf' in model.named_steps else model

    auc_vals = None
    roc_data = None

    if hasattr(clf, 'predict_proba'):
        y_prob = model.predict_proba(x)
        n_classes = y_prob.shape[1]
        auc_vals = {}
        roc_data = {}

        for i in range(n_classes):
            y_bin = label_binarize(y, classes=np.unique(y))  # Binarizza y
            fpr, tpr, _ = roc_curve(y_bin[:, i], y_prob[:, i])  # Usa la colonna i-esima

            auc_vals[i] = auc(fpr, tpr)
            roc_data[i] = (fpr, tpr)

    return report_df, conf, accuracy, auc_vals, roc_data


def _plot_figure(plt_obj, title, xlabel, ylabel, save_plots, filename):
    """
    Save the figure to file if save_plots is True; otherwise, display it.
    """
    plt_obj.title(title)
    plt_obj.xlabel(xlabel)
    plt_obj.ylabel(ylabel)
    if save_plots:
        plt_obj.savefig(filename)
        plt_obj.close()
    else:
        plt_obj.show()


def generate_full_model_report(model, data, save_plots=False):
    """
    Generates a report for model performance on training and test sets, supporting multi-class ROC curves.
    """
    logger.info("Generating full model report...")

    train_report_df, train_conf, train_accuracy, auc_train, roc_train = _compute_metrics(model, data["x_train"],
                                                                                         data["y_train"])
    test_report_df, test_conf, test_accuracy, auc_test, roc_test = _compute_metrics(model, data["x_test"],
                                                                                    data["y_test"])

    clf = model.named_steps['clf'] if hasattr(model, "named_steps") and 'clf' in model.named_steps else model

    logger.info("========== TRAINING METRICS ==========")
    logger.info("Overall Accuracy: %.4f", train_accuracy)
    if auc_train is not None:
        logger.info("ROC AUC per class: %s", auc_train)
    else: logger.info("ROC AUC per class: None")
    logger.info("Classification Report (Train):\n%s", train_report_df)
    logger.info("Confusion Matrix (Train):\n%s", train_conf)

    logger.info("========== TESTING METRICS ==========")
    logger.info("Overall Accuracy: %.4f", test_accuracy)
    if auc_test is not None:
        logger.info("ROC AUC per class: %s", auc_test)
    logger.info("Classification Report (Test):\n%s", test_report_df)
    logger.info("Confusion Matrix (Test):\n%s", test_conf)

    plt.figure(figsize=(6, 5))
    sns.heatmap(test_conf, annot=True, fmt="d", cmap="Blues")
    plt.title("Testing Confusion Matrix")
    plt.xlabel("Predicted")
    plt.ylabel("Actual")
    if save_plots:
        plt.savefig("test_confusion_matrix.png")
        plt.close()
    else:
        plt.show()

    if roc_test is not None:
        plt.figure(figsize=(8, 6))
        for class_idx, (fpr, tpr) in roc_test.items():
            plt.plot(fpr, tpr, label=f"Class {class_idx} (AUC = {auc_test[class_idx]:.4f})")
        plt.plot([0, 1], [0, 1], 'k--')
        plt.xlabel("False Positive Rate")
        plt.ylabel("True Positive Rate")
        plt.title("Multi-Class ROC Curve")
        plt.legend(loc="lower right")
        if save_plots:
            plt.savefig("roc_curve.png")
            plt.close()
        else:
            plt.show()

    return {
        "train": {
            "accuracy": train_accuracy,
            "auc": auc_train,
            "report_df": train_report_df,
            "confusion_matrix": train_conf,
            "roc_data": roc_train,
        },
        "test": {
            "accuracy": test_accuracy,
            "auc": auc_test,
            "report_df": test_report_df,
            "confusion_matrix": test_conf,
            "roc_data": roc_test,
        }
    }


def predict_category(message, classifier_type, top_n=3):
=======
def predict_category(
        message: str,
        classifier_type: ClassifierType,
        top_n: int = 3
) -> List[Tuple[Any, float]]:
>>>>>>> cb64e6e5
    """
    Preprocess the input message and predict its category using the specified classifier.
    Returns top-N predicted labels and probabilities if available.
    """
    logger.info("Predicting category for a new message...")
    model = get_model(classifier_type)
    processed_message = process_text(message)
    clf = model.named_steps.get('clf', model)  # Use dict-like access if available

    if hasattr(clf, "predict_proba"):
        probs = model.predict_proba([processed_message])[0]
        classes = clf.classes_
        sorted_indices = np.argsort(probs)[::-1]
        top_n = min(top_n, len(classes))
        predictions = [(classes[i], probs[i]) for i in sorted_indices[:top_n]]
        return predictions

    # Fallback: predict single label with probability 1.0
    category = model.predict([processed_message])[0]
    return [(category, 1.0)]


def evaluate_model_with_kfold(
        model: Any,
        X: Union[pd.Series, np.ndarray],
        y: Union[pd.Series, np.ndarray],
        n_splits: int = 5,
        shuffle: bool = True,
        random_state: int = 42,
        save_plots: bool = False,
        folds: Optional[List[Tuple[np.ndarray, np.ndarray]]] = None
) -> Dict[str, Any]:
    """
    Perform K-fold cross-validation on the given trained pipeline.
    For each fold:
      - Clone the pipeline
      - Fit on the training subset and evaluate on train and test data

    If save_plots=True, produces plots of averaged confusion matrices,
    classification metrics, and overfitting differences.
    If `folds` is provided, these splits are used instead of generating new ones.

    Returns a dictionary of averaged metrics across folds.
    """
<<<<<<< HEAD
    skf = StratifiedKFold(n_splits=5, shuffle=True, random_state=42)

    # Lists to store metrics per fold.
    train_accuracies = []
    test_accuracies = []
    train_aucs = []
    test_aucs = []
    train_conf_matrices = []
    test_conf_matrices = []
    train_reports = []  # classification report DataFrames for train
    test_reports = []   # classification report DataFrames for test
    overfitting_diffs = []  # train accuracy minus test accuracy per fold

    for fold, (train_index, test_index) in enumerate(skf.split(x_processed, y), start=1):
        if isinstance(x_processed, pd.Series):
            x_train_fold = x_processed.iloc[train_index]
            x_test_fold = x_processed.iloc[test_index]
        else:
            x_train_fold = x_processed[train_index]
            x_test_fold = x_processed[test_index]
        if isinstance(y, pd.Series):
            y_train_fold = y.iloc[train_index]
            y_test_fold = y.iloc[test_index]
        else:
            y_train_fold = y[train_index]
            y_test_fold = y[test_index]

        data_dict = {
            "x_train": x_train_fold,
            "y_train": y_train_fold,
            "x_test": x_test_fold,
            "y_test": y_test_fold
        }

        # Generate report for the fold.
        report_fold = generate_full_model_report(model, data_dict, save_plots=save_plots)

        # Collect accuracies and AUCs.
        train_acc = report_fold["train"]["accuracy"]
        test_acc = report_fold["test"]["accuracy"]
        train_accuracies.append(train_acc)
        test_accuracies.append(test_acc)
        train_aucs.append(report_fold["train"]["auc"])
        test_aucs.append(report_fold["test"]["auc"])
        overfitting_diffs.append(train_acc - test_acc)

        # Collect confusion matrices.
        train_conf_matrices.append(report_fold["train"]["confusion_matrix"])
        test_conf_matrices.append(report_fold["test"]["confusion_matrix"])

        # Collect classification reports (DataFrames).
        train_reports.append(report_fold["train"]["report_df"])
        test_reports.append(report_fold["test"]["report_df"])

    # Compute averages (ignoring None values in AUC lists).
    avg_train_accuracy = np.mean(train_accuracies)
    avg_test_accuracy = np.mean(test_accuracies)

    # Estrai i valori AUC dalle matrici auc_train e auc_test
    train_auc_values = [auc for auc in train_aucs if isinstance(auc, (int, float))]
    test_auc_values = [auc for auc in train_aucs if isinstance(auc, (int, float))]

    # Calcola la media solo sui valori numerici.
    avg_train_auc = np.mean(train_auc_values) if train_auc_values else None
    avg_test_auc = np.mean(test_auc_values) if test_auc_values else None

    # Average confusion matrix (as a numpy array).
    avg_train_conf = np.mean(np.array(train_conf_matrices), axis=0)
    avg_test_conf = np.mean(np.array(test_conf_matrices), axis=0)#

    # Average classification reports: concatenate DataFrames and group by index.
=======
    unique_labels = np.unique(y)
    if folds is None:
        skf = StratifiedKFold(n_splits=n_splits, shuffle=shuffle, random_state=random_state)
        folds = list(skf.split(X, y))

    # Containers for fold metrics
    train_accs, test_accs = [], []
    train_confs, test_confs = [], []
    train_reports, test_reports = [], []
    overfit_diffs = []
    all_fprs, all_tprs = [], []

    for fold_idx, (train_idx, test_idx) in enumerate(folds, start=1):
        logger.info("=== Fold %d/%d ===", fold_idx, n_splits)
        X_train = X.iloc[train_idx] if isinstance(X, pd.Series) else X[train_idx]
        X_test = X.iloc[test_idx] if isinstance(X, pd.Series) else X[test_idx]
        y_train = y.iloc[train_idx] if isinstance(y, pd.Series) else y[train_idx]
        y_test = y.iloc[test_idx] if isinstance(y, pd.Series) else y[test_idx]

        fold_model = clone(model)
        fold_model.fit(X_train, y_train)

        # Train evaluation
        y_pred_train = fold_model.predict(X_train)
        train_acc = accuracy_score(y_train, y_pred_train)
        train_accs.append(train_acc)
        train_confs.append(confusion_matrix(y_train, y_pred_train, labels=unique_labels))
        train_reports.append(pd.DataFrame(
            classification_report(y_train, y_pred_train, labels=unique_labels, zero_division=0, output_dict=True)
        ).transpose())

        # Test evaluation
        y_pred_test = fold_model.predict(X_test)
        test_acc = accuracy_score(y_test, y_pred_test)
        test_accs.append(test_acc)
        test_confs.append(confusion_matrix(y_test, y_pred_test, labels=unique_labels))
        test_reports.append(pd.DataFrame(
            classification_report(y_test, y_pred_test, labels=unique_labels, zero_division=0, output_dict=True)
        ).transpose())

        overfit_diffs.append(train_acc - test_acc)

        if len(unique_labels) == 2 and hasattr(fold_model, "predict_proba"):
            probs_test = fold_model.predict_proba(X_test)[:, 1]
            fpr, tpr, _ = roc_curve(y_test, probs_test, pos_label=unique_labels[1])
            all_fprs.append(fpr)
            all_tprs.append(tpr)

    # Compute averages
    avg_train_acc = float(np.mean(train_accs))
    avg_test_acc = float(np.mean(test_accs))
    avg_overfit = float(np.mean(overfit_diffs))
    avg_train_conf = np.mean(train_confs, axis=0)
    avg_test_conf = np.mean(test_confs, axis=0)
>>>>>>> cb64e6e5
    avg_train_report = pd.concat(train_reports).groupby(level=0).mean()
    avg_test_report = pd.concat(test_reports).groupby(level=0).mean()

    if len(unique_labels) == 2 and all_fprs:
        mean_fpr = np.linspace(0, 1, 100)
        interp_tprs = [np.interp(mean_fpr, fpr, tpr) for fpr, tpr in zip(all_fprs, all_tprs)]
        mean_tpr = np.mean(interp_tprs, axis=0)
        test_roc_data = (mean_fpr, mean_tpr)
        is_binary = True
    else:
        test_roc_data, is_binary = None, False

    results = {
        "train": {
            "accuracy": avg_train_acc,
            "confusion_matrix": avg_train_conf,
            "report_df": avg_train_report
        },
        "test": {
            "accuracy": avg_test_acc,
            "confusion_matrix": avg_test_conf,
            "report_df": avg_test_report
        },
        "overfitting": {
            "differences_per_fold": overfit_diffs,
            "avg_difference": avg_overfit
        },
        "test_roc_data": test_roc_data,
        "is_binary": is_binary
    }

    plot_kfold_summary(results, classifier_name="MultiClassModel", save=save_plots)
    return results


def finalize_plot(save_plots: bool, filename: Optional[str] = None) -> None:
    """
    Finalize the current plot: if save_plots is True and filename provided,
    save the plot; otherwise, display it.
    """
    plt.tight_layout()
    if save_plots and filename:
        plt.savefig(filename)
        plt.close()
        logger.info("Plot saved to '%s'", filename)
    else:
        plt.show()


def _plot_confusion_matrix(
        conf_mat: np.ndarray,
        title: str,
        save_plots: bool,
        filename: Optional[str] = None
) -> None:
    plt.figure(figsize=(6, 5))
    sns.heatmap(conf_mat, annot=True, fmt="g", cmap="Blues")
    plt.title(title)
    plt.xlabel("Predicted")
    plt.ylabel("Actual")
    finalize_plot(save_plots, filename)


def _plot_bar_classification_metrics(
        df_report: pd.DataFrame,
        title: str,
        save_plots: bool,
        filename: Optional[str] = None
) -> None:
    aggregate_rows = {"accuracy", "macro avg", "weighted avg"}
    class_labels = [idx for idx in df_report.index if idx not in aggregate_rows]
    if not class_labels:
        return
    metrics = df_report.loc[class_labels, ["precision", "recall", "f1-score"]]
    metrics.plot(kind="bar", figsize=(7, 5))
    plt.title(title)
    plt.xlabel("Class")
    plt.ylabel("Score")
    plt.ylim(0, 1)
    plt.legend(loc="lower right")
    finalize_plot(save_plots, filename)


def _plot_overfitting_bar(
        diffs: List[float],
        classifier_name: str,
        save_plots: bool,
        filename: Optional[str] = None
) -> None:
    fold_numbers = np.arange(1, len(diffs) + 1)
    plt.figure(figsize=(7, 5))
    plt.bar(fold_numbers, diffs, color='orange')
    plt.axhline(0, color='black', linestyle='--')
    plt.xlabel("Fold #")
    plt.ylabel("Train Accuracy - Test Accuracy")
    plt.title(f"{classifier_name} - Overfitting Differences per Fold")
    finalize_plot(save_plots, filename)


def _plot_mean_roc_curve(
        label: str,
        mean_fpr: np.ndarray,
        mean_tpr: np.ndarray,
        color: str
) -> float:
    """
    Helper function to plot the mean ROC curve.
    """
    auc_val = auc(mean_fpr, mean_tpr)
    plt.plot(mean_fpr, mean_tpr, color=color, lw=2, label=f"{label} (AUC = {auc_val:.2f})")
    return auc_val


def plot_kfold_summary(
        kfold_results: Dict[str, Any],
        classifier_name: str = "MultiClassModel",
        save: bool = False
) -> None:
    """
    Generate summary plots for K-Fold results including:
      - Averaged train/test confusion matrices
      - Bar charts for train/test classification metrics
      - Bar chart for overfitting differences
    """
    _plot_confusion_matrix(
        kfold_results["train"]["confusion_matrix"],
        title=f"{classifier_name} - Train Confusion Matrix (Avg)",
        save_plots=save,
        filename=f"{classifier_name}_train_conf.png"
    )
    _plot_confusion_matrix(
        kfold_results["test"]["confusion_matrix"],
        title=f"{classifier_name} - Test Confusion Matrix (Avg)",
        save_plots=save,
        filename=f"{classifier_name}_test_conf.png"
    )
    _plot_bar_classification_metrics(
        kfold_results["train"]["report_df"],
        title=f"{classifier_name} - Train Metrics (Avg)",
        save_plots=save,
        filename=f"{classifier_name}_train_metrics.png"
    )
    _plot_bar_classification_metrics(
        kfold_results["test"]["report_df"],
        title=f"{classifier_name} - Test Metrics (Avg)",
        save_plots=save,
        filename=f"{classifier_name}_test_metrics.png"
    )
    _plot_overfitting_bar(
        kfold_results["overfitting"]["differences_per_fold"],
        classifier_name,
        save_plots=save,
        filename=f"{classifier_name}_overfitting_bar.png" if save else None
    )


def compare_classifiers_with_kfold(
        X: Union[pd.Series, np.ndarray],
        y: Union[pd.Series, np.ndarray],
        n_splits: int = 5,
        shuffle: bool = True,
        random_state: int = 42,
        save_plots: bool = False,
        save_data: bool = False
) -> pd.DataFrame:
    """
    Compare Naive Bayes vs. SVM using K‑fold cross-validation on the given data.
    Loads each model via get_model(), evaluates using the same folds,
    and returns a DataFrame summarizing average metrics.
    """
    logger.info("Comparing Naive Bayes vs. SVM with %d-fold cross-validation...", n_splits)
    nb_model = get_model(ClassifierType.NAIVE_BAYES)
    svm_model = get_model(ClassifierType.SVM)

    skf = StratifiedKFold(n_splits=n_splits, shuffle=shuffle, random_state=random_state)
    folds = list(skf.split(X, y))

    logger.info("Evaluating Naive Bayes with KFold...")
    nb_results = evaluate_model_with_kfold(nb_model, X, y, n_splits, shuffle, random_state, save_plots, folds=folds)
    logger.info("Evaluating SVM with KFold...")
    svm_results = evaluate_model_with_kfold(svm_model, X, y, n_splits, shuffle, random_state, save_plots, folds=folds)

    data = {
        "Classifier": ["Naive_Bayes", "SVM"],
        "Train Accuracy": [nb_results["train"]["accuracy"], svm_results["train"]["accuracy"]],
        "Test Accuracy": [nb_results["test"]["accuracy"], svm_results["test"]["accuracy"]],
        "Train AUC": [
            nb_results["train"].get("auc", "N/A"),
            svm_results["train"].get("auc", "N/A")
        ],
        "Test AUC": [
            nb_results["test"].get("auc", "N/A"),
            svm_results["test"].get("auc", "N/A")
        ],
        "Overfitting (Train-Test)": [
            nb_results["overfitting"]["avg_difference"],
            svm_results["overfitting"]["avg_difference"]
        ]
    }
    df_compare = pd.DataFrame(data)
    logger.info("KFold Comparison:\n%s", df_compare.to_string(index=False))

    if save_data:
        df_compare.to_csv("kfold_comparison.csv", index=False)
        logger.info("Comparison DataFrame saved to 'kfold_comparison.csv'.")

    # Plot test accuracy comparison
    plt.figure(figsize=(6, 4))
    plt.bar(df_compare["Classifier"], df_compare["Test Accuracy"], color=['skyblue', 'coral'])
    plt.title(f"Classifier Comparison - {n_splits}-Fold Test Accuracy")
    plt.ylabel("Accuracy")
    plt.ylim(0, 1)
    for i, v in enumerate(df_compare["Test Accuracy"]):
        plt.text(i, v + 0.005, f"{v:.3f}", ha='center', fontweight='bold')
    finalize_plot(save_plots, filename="kfold_test_accuracy_comparison.png" if save_plots else None)

    # Overfitting differences bar chart
    nb_overfit = nb_results["overfitting"]["differences_per_fold"]
    svm_overfit = svm_results["overfitting"]["differences_per_fold"]
    fold_indices = np.arange(n_splits)
    x_positions_nb = fold_indices * 2.0
    x_positions_svm = fold_indices * 2.0 + 0.8

    plt.figure(figsize=(8, 5))
    plt.bar(x_positions_nb, nb_overfit, width=0.8, label="Naive Bayes", color='skyblue')
    plt.bar(x_positions_svm, svm_overfit, width=0.8, label="SVM", color='coral')
    plt.xlabel("Fold Number")
    plt.ylabel("Train Accuracy - Test Accuracy")
    plt.title(f"Overfitting Differences per Fold ({n_splits}-Fold)")
    plt.xticks(x_positions_nb + 0.4, [f"Fold {i + 1}" for i in fold_indices])
    plt.axhline(0, color='black', linestyle='--', linewidth=1)
    plt.legend()
    finalize_plot(save_plots, filename="kfold_overfitting_comparison.png" if save_plots else None)

    # Plot mean ROC curves if binary classification
    nb_roc_data = nb_results["test_roc_data"]
    svm_roc_data = svm_results["test_roc_data"]
    nb_is_binary = nb_results["is_binary"]
    svm_is_binary = svm_results["is_binary"]

    if nb_is_binary or svm_is_binary:
        plt.figure(figsize=(7, 6))
        plotted = False
        if nb_is_binary and nb_roc_data is not None:
            fprs, tprs = nb_roc_data
            if len(fprs) > 0:
                _plot_mean_roc_curve("Naive Bayes", fprs, tprs, color="blue")
                plotted = True
        if svm_is_binary and svm_roc_data is not None:
            fprs, tprs = svm_roc_data
            if len(fprs) > 0:
                _plot_mean_roc_curve("SVM", fprs, tprs, color="red")
                plotted = True
        if plotted:
            plt.plot([0, 1], [0, 1], 'k--', label='Random Chance')
            plt.xlim([0.0, 1.0])
            plt.ylim([0.0, 1.05])
            plt.xlabel('False Positive Rate')
            plt.ylabel('True Positive Rate')
            plt.title('Mean ROC Curves (Test Set)')
            plt.legend(loc="lower right")
            finalize_plot(save_plots, filename="kfold_mean_roc_comparison.png" if save_plots else None)

    return df_compare<|MERGE_RESOLUTION|>--- conflicted
+++ resolved
@@ -14,7 +14,6 @@
     accuracy_score
 )
 from sklearn.model_selection import StratifiedKFold
-from sklearn.preprocessing import label_binarize
 
 # Import pipeline objects
 from .pipeline import (
@@ -28,138 +27,11 @@
 logger.setLevel(logging.INFO)
 
 
-<<<<<<< HEAD
-def _compute_metrics(model, x, y):
-    """
-    Compute prediction metrics for a dataset, supporting multi-class classification.
-
-    Returns:
-        report_df: DataFrame of the classification report.
-        conf: Confusion matrix.
-        accuracy: Accuracy score.
-        auc_vals: Dictionary of AUC values for each class (One-vs-Rest strategy).
-        roc_data: Dictionary of (fpr, tpr) for each class.
-    """
-    y_pred = model.predict(x)
-    report_df = pd.DataFrame(classification_report(y, y_pred, output_dict=True)).transpose()
-    conf = confusion_matrix(y, y_pred)
-    accuracy = accuracy_score(y, y_pred)
-
-    clf = model.named_steps['clf'] if hasattr(model, "named_steps") and 'clf' in model.named_steps else model
-
-    auc_vals = None
-    roc_data = None
-
-    if hasattr(clf, 'predict_proba'):
-        y_prob = model.predict_proba(x)
-        n_classes = y_prob.shape[1]
-        auc_vals = {}
-        roc_data = {}
-
-        for i in range(n_classes):
-            y_bin = label_binarize(y, classes=np.unique(y))  # Binarizza y
-            fpr, tpr, _ = roc_curve(y_bin[:, i], y_prob[:, i])  # Usa la colonna i-esima
-
-            auc_vals[i] = auc(fpr, tpr)
-            roc_data[i] = (fpr, tpr)
-
-    return report_df, conf, accuracy, auc_vals, roc_data
-
-
-def _plot_figure(plt_obj, title, xlabel, ylabel, save_plots, filename):
-    """
-    Save the figure to file if save_plots is True; otherwise, display it.
-    """
-    plt_obj.title(title)
-    plt_obj.xlabel(xlabel)
-    plt_obj.ylabel(ylabel)
-    if save_plots:
-        plt_obj.savefig(filename)
-        plt_obj.close()
-    else:
-        plt_obj.show()
-
-
-def generate_full_model_report(model, data, save_plots=False):
-    """
-    Generates a report for model performance on training and test sets, supporting multi-class ROC curves.
-    """
-    logger.info("Generating full model report...")
-
-    train_report_df, train_conf, train_accuracy, auc_train, roc_train = _compute_metrics(model, data["x_train"],
-                                                                                         data["y_train"])
-    test_report_df, test_conf, test_accuracy, auc_test, roc_test = _compute_metrics(model, data["x_test"],
-                                                                                    data["y_test"])
-
-    clf = model.named_steps['clf'] if hasattr(model, "named_steps") and 'clf' in model.named_steps else model
-
-    logger.info("========== TRAINING METRICS ==========")
-    logger.info("Overall Accuracy: %.4f", train_accuracy)
-    if auc_train is not None:
-        logger.info("ROC AUC per class: %s", auc_train)
-    else: logger.info("ROC AUC per class: None")
-    logger.info("Classification Report (Train):\n%s", train_report_df)
-    logger.info("Confusion Matrix (Train):\n%s", train_conf)
-
-    logger.info("========== TESTING METRICS ==========")
-    logger.info("Overall Accuracy: %.4f", test_accuracy)
-    if auc_test is not None:
-        logger.info("ROC AUC per class: %s", auc_test)
-    logger.info("Classification Report (Test):\n%s", test_report_df)
-    logger.info("Confusion Matrix (Test):\n%s", test_conf)
-
-    plt.figure(figsize=(6, 5))
-    sns.heatmap(test_conf, annot=True, fmt="d", cmap="Blues")
-    plt.title("Testing Confusion Matrix")
-    plt.xlabel("Predicted")
-    plt.ylabel("Actual")
-    if save_plots:
-        plt.savefig("test_confusion_matrix.png")
-        plt.close()
-    else:
-        plt.show()
-
-    if roc_test is not None:
-        plt.figure(figsize=(8, 6))
-        for class_idx, (fpr, tpr) in roc_test.items():
-            plt.plot(fpr, tpr, label=f"Class {class_idx} (AUC = {auc_test[class_idx]:.4f})")
-        plt.plot([0, 1], [0, 1], 'k--')
-        plt.xlabel("False Positive Rate")
-        plt.ylabel("True Positive Rate")
-        plt.title("Multi-Class ROC Curve")
-        plt.legend(loc="lower right")
-        if save_plots:
-            plt.savefig("roc_curve.png")
-            plt.close()
-        else:
-            plt.show()
-
-    return {
-        "train": {
-            "accuracy": train_accuracy,
-            "auc": auc_train,
-            "report_df": train_report_df,
-            "confusion_matrix": train_conf,
-            "roc_data": roc_train,
-        },
-        "test": {
-            "accuracy": test_accuracy,
-            "auc": auc_test,
-            "report_df": test_report_df,
-            "confusion_matrix": test_conf,
-            "roc_data": roc_test,
-        }
-    }
-
-
-def predict_category(message, classifier_type, top_n=3):
-=======
 def predict_category(
         message: str,
         classifier_type: ClassifierType,
         top_n: int = 3
 ) -> List[Tuple[Any, float]]:
->>>>>>> cb64e6e5
     """
     Preprocess the input message and predict its category using the specified classifier.
     Returns top-N predicted labels and probabilities if available.
@@ -204,79 +76,6 @@
 
     Returns a dictionary of averaged metrics across folds.
     """
-<<<<<<< HEAD
-    skf = StratifiedKFold(n_splits=5, shuffle=True, random_state=42)
-
-    # Lists to store metrics per fold.
-    train_accuracies = []
-    test_accuracies = []
-    train_aucs = []
-    test_aucs = []
-    train_conf_matrices = []
-    test_conf_matrices = []
-    train_reports = []  # classification report DataFrames for train
-    test_reports = []   # classification report DataFrames for test
-    overfitting_diffs = []  # train accuracy minus test accuracy per fold
-
-    for fold, (train_index, test_index) in enumerate(skf.split(x_processed, y), start=1):
-        if isinstance(x_processed, pd.Series):
-            x_train_fold = x_processed.iloc[train_index]
-            x_test_fold = x_processed.iloc[test_index]
-        else:
-            x_train_fold = x_processed[train_index]
-            x_test_fold = x_processed[test_index]
-        if isinstance(y, pd.Series):
-            y_train_fold = y.iloc[train_index]
-            y_test_fold = y.iloc[test_index]
-        else:
-            y_train_fold = y[train_index]
-            y_test_fold = y[test_index]
-
-        data_dict = {
-            "x_train": x_train_fold,
-            "y_train": y_train_fold,
-            "x_test": x_test_fold,
-            "y_test": y_test_fold
-        }
-
-        # Generate report for the fold.
-        report_fold = generate_full_model_report(model, data_dict, save_plots=save_plots)
-
-        # Collect accuracies and AUCs.
-        train_acc = report_fold["train"]["accuracy"]
-        test_acc = report_fold["test"]["accuracy"]
-        train_accuracies.append(train_acc)
-        test_accuracies.append(test_acc)
-        train_aucs.append(report_fold["train"]["auc"])
-        test_aucs.append(report_fold["test"]["auc"])
-        overfitting_diffs.append(train_acc - test_acc)
-
-        # Collect confusion matrices.
-        train_conf_matrices.append(report_fold["train"]["confusion_matrix"])
-        test_conf_matrices.append(report_fold["test"]["confusion_matrix"])
-
-        # Collect classification reports (DataFrames).
-        train_reports.append(report_fold["train"]["report_df"])
-        test_reports.append(report_fold["test"]["report_df"])
-
-    # Compute averages (ignoring None values in AUC lists).
-    avg_train_accuracy = np.mean(train_accuracies)
-    avg_test_accuracy = np.mean(test_accuracies)
-
-    # Estrai i valori AUC dalle matrici auc_train e auc_test
-    train_auc_values = [auc for auc in train_aucs if isinstance(auc, (int, float))]
-    test_auc_values = [auc for auc in train_aucs if isinstance(auc, (int, float))]
-
-    # Calcola la media solo sui valori numerici.
-    avg_train_auc = np.mean(train_auc_values) if train_auc_values else None
-    avg_test_auc = np.mean(test_auc_values) if test_auc_values else None
-
-    # Average confusion matrix (as a numpy array).
-    avg_train_conf = np.mean(np.array(train_conf_matrices), axis=0)
-    avg_test_conf = np.mean(np.array(test_conf_matrices), axis=0)#
-
-    # Average classification reports: concatenate DataFrames and group by index.
-=======
     unique_labels = np.unique(y)
     if folds is None:
         skf = StratifiedKFold(n_splits=n_splits, shuffle=shuffle, random_state=random_state)
@@ -331,7 +130,6 @@
     avg_overfit = float(np.mean(overfit_diffs))
     avg_train_conf = np.mean(train_confs, axis=0)
     avg_test_conf = np.mean(test_confs, axis=0)
->>>>>>> cb64e6e5
     avg_train_report = pd.concat(train_reports).groupby(level=0).mean()
     avg_test_report = pd.concat(test_reports).groupby(level=0).mean()
 
