import logging
import os
import re
import time
from enum import Enum
from threading import Thread
from typing import Tuple, Optional, Dict, Any

import joblib
import pandas as pd
import psutil
import spacy
from joblib import Parallel, delayed, parallel_backend
from sklearn.decomposition import TruncatedSVD
from sklearn.feature_extraction.text import TfidfVectorizer
from sklearn.model_selection import KFold, GridSearchCV
from sklearn.naive_bayes import MultinomialNB
from sklearn.pipeline import Pipeline
from sklearn.svm import SVC
from spellchecker import SpellChecker

# Initialize spell checker for Italian
spell = SpellChecker(language='it')

logging.basicConfig(level=logging.INFO, format='[%(levelname)s] %(message)s')
logger = logging.getLogger(__name__)

# Define directories
BASE_DIR = os.path.abspath(os.path.dirname(__file__))
DATA_RAW_DIR = os.path.join(BASE_DIR, '..', 'data', 'raw')
PROCESSED_DIR = os.path.join(BASE_DIR, '..', 'data', 'processed')
TRAINED_DIR = os.path.join(BASE_DIR, '..', 'data', 'trained')

# File paths
TICKET_O3_PATH = os.path.join(DATA_RAW_DIR, 'ticket-o3.csv')
TICKET_GEMINI_PATH = os.path.join(DATA_RAW_DIR, 'ticket-gemini-claude.csv')
PROCESSED_DATA_PATH = os.path.join(PROCESSED_DIR, 'X_processed.csv')

# Ensure necessary directories exist
os.makedirs(DATA_RAW_DIR, exist_ok=True)
os.makedirs(PROCESSED_DIR, exist_ok=True)
os.makedirs(TRAINED_DIR, exist_ok=True)

# Load raw datasets
logger.info("Loading ticket-o3 from: %s", TICKET_O3_PATH)
dataframe_o3: pd.DataFrame = pd.read_csv(TICKET_O3_PATH, usecols=['titolo', 'messaggio', 'categoria'])
logger.info("Loaded ticket-o3.csv with shape %s", dataframe_o3.shape)

logger.info("Loading ticket-gemini from: %s", TICKET_GEMINI_PATH)
dataframe_gc: pd.DataFrame = pd.read_csv(TICKET_GEMINI_PATH, usecols=['titolo', 'messaggio', 'categoria'])
logger.info("Loaded ticket-gemini-claude.csv with shape %s", dataframe_gc.shape)


def merge_dataframes(frame1: pd.DataFrame, frame2: pd.DataFrame) -> pd.DataFrame:
    """
    Merge two dataframes and combine 'titolo' and 'messaggio' into a single column.
    Returns a dataframe with columns 'titolo_messaggio' and 'categoria'.
    """
    logger.info("Merging dataframes...")
    frame = pd.concat([frame1, frame2])
    num_duplicated = frame.duplicated().sum()
    frame.drop_duplicates(inplace=True)
<<<<<<< HEAD
    logger.info("Eliminate " + str(num_duplicated) + " righe duplicate")
    logger.info("Drop %s duplicated rows", num_duplicated)

=======
    logger.info("Eliminated %s duplicate rows", num_duplicated)
>>>>>>> cb64e6e5
    frame['titolo_messaggio'] = frame['titolo'] + ' ' + frame['messaggio']
    return frame[['titolo_messaggio', 'categoria']]


merged_df: pd.DataFrame = merge_dataframes(dataframe_o3, dataframe_gc)
X: pd.Series = merged_df['titolo_messaggio']
y: pd.Series = merged_df['categoria']
logger.info("Final merged dataset shape: %s", merged_df.shape)

###############################################################################
#                         Minimal Text Preprocessing
###############################################################################
logger.info("Loading spaCy model (it_core_news_sm)...")
nlp = spacy.load('it_core_news_sm')  # Includes NER by default

# Patterns to remove common Italian greetings
GREETINGS_SECRETARY_PATTERNS = [
    r'\bciao\b', r'\bbuongiorno\b', r'\bsalve\b',
    r'\bbuonasera\b', r'\bbuon pomeriggio\b', r'\barrivederci\b',
    r'\bbuonanotte\b', r'\ba presto\b', r'\baddio\b', r'\bsaluti\b',
    r'\bspettabile\b', r'\bcordiali saluti\b', r'distinti saluti\b',
    r'\bsalute\b', r'\bsegreteria\b'
]


def remove_greetings_secretary(text: str) -> str:
    """
    Remove common greetings from the text.
    """
    pattern = re.compile('|'.join(GREETINGS_SECRETARY_PATTERNS), flags=re.IGNORECASE)
    return pattern.sub('', text)


def minimal_preprocess(text: str) -> str:
    """
    Perform minimal normalization on the text:
    lowercase, remove URLs, greetings, punctuation, numbers, and extra whitespace,
    then perform a fast spell check for Italian.
    """
    text = text.lower().strip()
    text = re.sub(r'https?://\S+|www\.\S+', '', text)
    text = remove_greetings_secretary(text)
    text = re.sub(r'[^\w\s]', ' ', text)
    text = re.sub(r'\d+', '', text)
    text = re.sub(r'\s+', ' ', text)
    tokens = text.split()
    corrected_tokens = [spell.correction(word) if word in spell else word for word in tokens]
    return ' '.join(corrected_tokens).strip()


def process_text(text: str) -> str:
    """
    Process text using minimal preprocessing and spaCy for tokenization/lemmatization and NER.
    Appends NER tokens (e.g., "NER_LABEL") to the token list.
    """
    cleaned_text = minimal_preprocess(text)
    doc = nlp(cleaned_text)
    tokens = [token.lemma_.strip() for token in doc if
              not (token.is_stop or token.is_punct or token.is_space) and token.lemma_]
    for ent in doc.ents:
        tokens.append("NER_%s" % ent.label_)
    return ' '.join(tokens)


def parallel_process_texts(series: pd.Series, n_jobs: int = -1) -> pd.Series:
    """
    Apply process_text to each element in a pandas Series in parallel using threading.
    Returns a pandas Series of processed texts.
    """
    logger.info("Parallel text processing with threading backend...")
    with parallel_backend('threading', n_jobs=n_jobs):
        processed = Parallel()(delayed(process_text)(text) for text in series)
    return pd.Series(processed, index=series.index)


###############################################################################
#                        Load / Save Processed Dataset
###############################################################################
if os.path.exists(PROCESSED_DATA_PATH):
    logger.info("Loading preprocessed data from '%s'...", PROCESSED_DATA_PATH)
    df_cached = pd.read_csv(PROCESSED_DATA_PATH)
    X_processed: pd.Series = df_cached["processed_text"]
else:
    logger.info("Preprocessed data not found, starting parallel preprocessing...")
    X_processed = parallel_process_texts(X, n_jobs=-1)
    logger.info("Saving preprocessed data to: %s", PROCESSED_DATA_PATH)
    pd.DataFrame(X_processed, columns=["processed_text"]).to_csv(PROCESSED_DATA_PATH, index=False)
    logger.info("Preprocessing complete and cached.")


###############################################################################
#                           Classifier Type Enum
###############################################################################
class ClassifierType(Enum):
    """Enumeration of classifier types."""
    NAIVE_BAYES = "naive_bayes"
    SVM = "svm"


###############################################################################
#                Model Pipeline + Grid Search (Training)
###############################################################################
def build_pipeline(classifier_type: ClassifierType) -> Tuple[Pipeline, Dict[str, Any]]:
    """
    Build a machine learning pipeline for the specified classifier type.
    Returns a tuple of (pipeline, parameter grid) for grid search.
    """
    tfidf = TfidfVectorizer(
        use_idf=True,
        ngram_range=(1, 2),
        max_features=3000,
        norm='l2',
        smooth_idf=True,
        sublinear_tf=True
    )

    if classifier_type == ClassifierType.NAIVE_BAYES:
        classifier = MultinomialNB()
        pipeline = Pipeline([
            ('tfidf', tfidf),
            ('clf', classifier)
        ])
        param_grid = {
            'tfidf__min_df': [1, 3],
            'tfidf__max_df': [0.85, 0.90],
            'clf__alpha': [1.0, 1.5, 2.0]
        }
    elif classifier_type == ClassifierType.SVM:
        svd = TruncatedSVD(n_components=100, random_state=42)
        classifier = SVC(probability=True, kernel='linear', random_state=42)
        pipeline = Pipeline([
            ('tfidf', tfidf),
            ('svd', svd),
            ('clf', classifier)
        ])
        param_grid = {
            'tfidf__min_df': [1, 3],
            'tfidf__max_df': [0.85, 0.90],
            'svd__n_components': [30, 50, 100],
            'clf__C': [0.1, 0.5, 1.0]
        }
    else:
        raise ValueError("Unsupported classifier type.")

    return pipeline, param_grid


def _run_grid_search(x_data: pd.Series,
                     y_data: pd.Series,
                     classifier_type: ClassifierType,
                     monitor: bool = False
                     ) -> Tuple[GridSearchCV, Optional[Dict[str, Any]]]:
    """
    Run grid search for the given classifier type.
    If monitor is True, concurrently measure CPU (per logical core) and memory usage.
    Returns a tuple of (grid_search_object, monitor_data).
    When monitor is False, monitor_data is None.
    """
    pipeline, param_grid = build_pipeline(classifier_type)
    kf = KFold(n_splits=5, shuffle=True, random_state=42)
    grid = GridSearchCV(pipeline, param_grid, cv=kf, n_jobs=-1, verbose=0)
    monitor_data: Optional[Dict[str, Any]] = None

    if monitor:
        process = psutil.Process(os.getpid())
        num_cpus = psutil.cpu_count(logical=True)
        cpu_usage = [[] for _ in range(num_cpus)]
        mem_usage = []  # in MB
        time_list = []
        keep_monitoring = True

        def monitor_usage() -> None:
            while keep_monitoring:
                usage = psutil.cpu_percent(interval=None, percpu=True)
                for i, u in enumerate(usage):
                    cpu_usage[i].append(u)
                mem_usage.append(process.memory_info().rss / (1024 * 1024))
                time_list.append(time.time())
                time.sleep(0.2)

        monitor_thread = Thread(target=monitor_usage)
        monitor_thread.start()
        start_time = time.time()
        grid.fit(x_data, y_data)
        end_time = time.time()
        keep_monitoring = False
        monitor_thread.join()
        monitor_data = {
            "cpu_usage": cpu_usage,
            "mem_usage": mem_usage,
            "time_list": time_list,
            "elapsed": end_time - start_time,
        }
    else:
        grid.fit(x_data, y_data)

    return grid, monitor_data


def perform_grid_search(x_data: pd.Series,
                        y_data: pd.Series,
                        classifier_type: ClassifierType) -> Pipeline:
    """
    Perform grid search with cross-validation for the given classifier type.
    Returns the best estimator.
    """
    logger.info("Building pipeline for %s...", classifier_type.value)
    grid, _ = _run_grid_search(x_data, y_data, classifier_type, monitor=False)
    logger.info("Grid search for %s complete.", classifier_type.value)
    logger.info("Best parameters: %s", grid.best_params_)
    return grid.best_estimator_


###############################################################################
#                          Save/Load Final Model
###############################################################################
MODEL_PATHS = {
    "naive_bayes": os.path.join(TRAINED_DIR, "trained_model_nb.pkl"),
    "svm": os.path.join(TRAINED_DIR, "trained_model_svm.pkl")
}


def save_model(model: Pipeline, classifier_type: ClassifierType) -> None:
    """
    Save the trained model to disk.
    """
    path = MODEL_PATHS[classifier_type.value]
    joblib.dump(model, path)
    logger.info("Model saved to %s.", path)


def load_model(classifier_type: ClassifierType) -> Optional[Pipeline]:
    """
    Load a previously saved model from disk, if it exists.
    """
    path = MODEL_PATHS[classifier_type.value]
    if os.path.exists(path):
        logger.info("Loading saved model from %s...", path)
        return joblib.load(path)
    return None


def get_model(classifier_type: ClassifierType) -> Pipeline:
    """
    Load a pre-trained model if available; otherwise, train via grid search and save the model.
    Returns the model.
    """
    model = load_model(classifier_type)
    if model is None:
        logger.info("No saved model found for %s. Training a new one...", classifier_type.value)
        model = perform_grid_search(X_processed, y, classifier_type)
        save_model(model, classifier_type)
    else:
        logger.info("Using saved model for %s.", classifier_type.value)
    return model


###############################################################################
#                      Measure PC Metrics During Training
###############################################################################
def measure_pc_metrics_during_training(classifier_type: ClassifierType,
                                       save_plot: bool = False) -> Pipeline:
    """
    Train the specified classifier type while measuring per-core CPU and RAM usage.
    Optionally save the usage plots.
    Returns the trained (best) model.
    """
    logger.info("Measuring CPU & RAM usage while training %s...", classifier_type.value)
    grid, monitor_data = _run_grid_search(X_processed, y, classifier_type, monitor=True)
    best_model = grid.best_estimator_
    logger.info("CPU & RAM usage measurement complete.")
    logger.info("Training finished in %.2f seconds.", monitor_data["elapsed"])
    logger.info("Best parameters for %s: %s", classifier_type.value, grid.best_params_)

    # Normalize time: convert to elapsed seconds from start
    t0 = monitor_data["time_list"][0]
    times_elapsed = [t - t0 for t in monitor_data["time_list"]]

    import matplotlib.pyplot as plt

    # Plot CPU usage per logical core
    num_cpus = len(monitor_data["cpu_usage"])
    plt.figure(figsize=(10, 6))
    for i in range(num_cpus):
        plt.plot(times_elapsed, monitor_data["cpu_usage"][i], label=f"CPU {i}")
    plt.xlabel("Seconds (relative to start)")
    plt.ylabel("CPU Usage (%)")
    plt.title(f"CPU Usage During Training ({classifier_type.value})")
    plt.legend(loc="upper right")
    plt.tight_layout()
    if save_plot:
        cpu_plot_filename = f"cpu_usage_{classifier_type.value}.png"
        plt.savefig(cpu_plot_filename)
        plt.close()
        logger.info("CPU usage plot saved to '%s'", cpu_plot_filename)
    else:
        plt.show()

    # Plot Memory usage
    plt.figure(figsize=(10, 6))
    plt.plot(times_elapsed, monitor_data["mem_usage"], color='blue', label="Memory (MB)")
    plt.xlabel("Seconds (relative to start)")
    plt.ylabel("Memory Usage (MB)")
    plt.title(f"Memory Usage During Training ({classifier_type.value})")
    plt.legend(loc="upper right")
    plt.tight_layout()
    if save_plot:
        mem_plot_filename = f"mem_usage_{classifier_type.value}.png"
        plt.savefig(mem_plot_filename)
        plt.close()
        logger.info("Memory usage plot saved to '%s'", mem_plot_filename)
    else:
        plt.show()

    save_model(best_model, classifier_type)
    return best_model


# Select classifier and retrieve final model (load if it exists)
selected_classifier: ClassifierType = ClassifierType.SVM
logger.info("Selected classifier: %s", selected_classifier.value)
logger.info("Retrieving final model (will load if it already exists)...")
final_model: Pipeline = get_model(selected_classifier)<|MERGE_RESOLUTION|>--- conflicted
+++ resolved
@@ -60,13 +60,7 @@
     frame = pd.concat([frame1, frame2])
     num_duplicated = frame.duplicated().sum()
     frame.drop_duplicates(inplace=True)
-<<<<<<< HEAD
-    logger.info("Eliminate " + str(num_duplicated) + " righe duplicate")
-    logger.info("Drop %s duplicated rows", num_duplicated)
-
-=======
     logger.info("Eliminated %s duplicate rows", num_duplicated)
->>>>>>> cb64e6e5
     frame['titolo_messaggio'] = frame['titolo'] + ' ' + frame['messaggio']
     return frame[['titolo_messaggio', 'categoria']]
 
