--- conflicted
+++ resolved
@@ -5,13 +5,8 @@
    "id": "f811cc1c-0a84-464d-8b46-2b45082c52bb",
    "metadata": {
     "ExecuteTime": {
-<<<<<<< HEAD
-     "end_time": "2025-02-04T18:06:19.438672Z",
-     "start_time": "2025-02-04T18:06:19.417385Z"
-=======
      "end_time": "2025-02-05T10:38:41.501585Z",
      "start_time": "2025-02-05T10:38:41.498321Z"
->>>>>>> 1d26cb6e
     }
    },
    "source": [
@@ -23,10 +18,6 @@
     "sys.path.append(PROJECT_ROOT)\n",
     "print(\"[INFO] Project root aggiunto a sys.path:\", PROJECT_ROOT)"
    ],
-<<<<<<< HEAD
-   "outputs": [],
-   "execution_count": 23
-=======
    "outputs": [
     {
      "name": "stdout",
@@ -37,7 +28,6 @@
     }
    ],
    "execution_count": 57
->>>>>>> 1d26cb6e
   },
   {
    "cell_type": "markdown",
@@ -54,13 +44,8 @@
    "id": "e5ad5d70-73c4-4ae7-9381-53ef1a9a9bd1",
    "metadata": {
     "ExecuteTime": {
-<<<<<<< HEAD
-     "end_time": "2025-02-04T18:06:20.758751Z",
-     "start_time": "2025-02-04T18:06:20.750702Z"
-=======
      "end_time": "2025-02-05T10:38:41.518807Z",
      "start_time": "2025-02-05T10:38:41.513789Z"
->>>>>>> 1d26cb6e
     }
    },
    "source": [
@@ -99,59 +84,20 @@
      "name": "stdout",
      "output_type": "stream",
      "text": [
-<<<<<<< HEAD
-      "                                                titolo  \\\n",
-      "0                                         Login Errore   \n",
-      "1                                Modifica Dati Profilo   \n",
-      "2                            Assistenza Sistema Scuola   \n",
-      "3                      Errore Prenotazione Ricevimento   \n",
-      "4                        Problema Visualizzazione Voti   \n",
-      "..                                                 ...   \n",
-      "861    Errore download file da area download riservata   \n",
-      "862  Richiesta di informazioni sui corsi di prepara...   \n",
-      "863  Problema con la visualizzazione dei documenti ...   \n",
-      "864  Informazioni sulle modalità di partecipazione ...   \n",
-      "865  Dubbio sull'utilizzo della sezione 'Area perso...   \n",
-      "\n",
-      "                                             messaggio   categoria  \n",
-      "0    Buongiorno, sto riscontrando un problema con i...     Accesso  \n",
-      "1    Salve, ho notato che i miei dati di contatto n...     Profilo  \n",
-      "2    Buonasera, utilizzo regolarmente la piattaform...   Didattica  \n",
-      "3    Gentile team, ho provato a prenotare un appunt...  Segreteria  \n",
-      "4    Buongiorno, durante la consultazione della mia...   Didattica  \n",
-      "..                                                 ...         ...  \n",
-      "861  Salve, sto cercando di scaricare un file dall'...     Tecnico  \n",
-      "862  Buongiorno, vorrei avere informazioni sui cors...   Didattica  \n",
-      "863  Salve, non riesco a visualizzare i documenti P...     Tecnico  \n",
-      "864  Buongiorno, vorrei avere informazioni sulle mo...   Didattica  \n",
-      "865  Salve, ho difficoltà a capire come funziona la...     Tecnico  \n",
-      "\n",
-      "[4893 rows x 3 columns]\n"
-     ]
-    }
-   ],
-   "execution_count": 24
-=======
       "[INFO] Percorso per ticket-o3: H:\\Informatica\\astromark-ai\\data\\raw\\ticket-o3.csv\n",
       "[INFO] Percorso per ticket-gemini: H:\\Informatica\\astromark-ai\\data\\raw\\ticket-gemini-claude.csv\n"
      ]
     }
    ],
    "execution_count": 58
->>>>>>> 1d26cb6e
   },
   {
    "cell_type": "code",
    "id": "6149d1dc-fbd9-4248-9c38-9c8839ab1a07",
    "metadata": {
     "ExecuteTime": {
-<<<<<<< HEAD
-     "end_time": "2025-02-04T18:06:22.518565Z",
-     "start_time": "2025-02-04T18:06:22.512736Z"
-=======
      "end_time": "2025-02-05T10:38:41.553286Z",
      "start_time": "2025-02-05T10:38:41.531840Z"
->>>>>>> 1d26cb6e
     }
    },
    "source": [
@@ -180,19 +126,6 @@
      "name": "stdout",
      "output_type": "stream",
      "text": [
-<<<<<<< HEAD
-      "categoria\n",
-      "Segreteria    1097\n",
-      "Didattica     1005\n",
-      "Tecnico        991\n",
-      "Accesso        904\n",
-      "Profilo        896\n",
-      "Name: count, dtype: int64\n"
-     ]
-    }
-   ],
-   "execution_count": 25
-=======
       "[INFO] Caricamento di ticket-o3...\n",
       "[INFO] ticket-o3.csv caricato con shape: (4027, 3)\n",
       "[INFO] Caricamento di ticket-gemini-claude...\n",
@@ -203,20 +136,14 @@
     }
    ],
    "execution_count": 59
->>>>>>> 1d26cb6e
   },
   {
    "cell_type": "code",
    "id": "a8a43f1d-9f64-4b75-9a32-dc264b4a607b",
    "metadata": {
     "ExecuteTime": {
-<<<<<<< HEAD
-     "end_time": "2025-02-04T18:06:24.125081Z",
-     "start_time": "2025-02-04T18:06:24.049480Z"
-=======
      "end_time": "2025-02-05T10:38:41.875130Z",
      "start_time": "2025-02-05T10:38:41.571862Z"
->>>>>>> 1d26cb6e
     }
    },
    "source": [
@@ -268,29 +195,6 @@
    ],
    "outputs": [
     {
-<<<<<<< HEAD
-     "data": {
-      "text/plain": [
-       "<Axes: xlabel='categoria', ylabel='count'>"
-      ]
-     },
-     "execution_count": 26,
-     "metadata": {},
-     "output_type": "execute_result"
-    },
-    {
-     "data": {
-      "text/plain": [
-       "<Figure size 640x480 with 1 Axes>"
-      ],
-      "image/png": "iVBORw0KGgoAAAANSUhEUgAAAkAAAAGwCAYAAABB4NqyAAAAOnRFWHRTb2Z0d2FyZQBNYXRwbG90bGliIHZlcnNpb24zLjEwLjAsIGh0dHBzOi8vbWF0cGxvdGxpYi5vcmcvlHJYcgAAAAlwSFlzAAAPYQAAD2EBqD+naQAAMHhJREFUeJzt3QmUFNW9x/H/MMiOqMMSUEQDYUdWQcMiGl4iggFBVDQikggqmGhiIIBBBJFN1LAqSgQkAWRTowYDiqgsgiAgIgYEFUVkHRYZBhj6nd99dr+egdlgoGv6fj/n9Onuqurq6rrV1b++91ZVQigUChkAAIBHCsR6AQAAAM41AhAAAPAOAQgAAHiHAAQAALxDAAIAAN4hAAEAAO8QgAAAgHcIQAAAwDsEIAAA4J2CsV6AINuz56BxnmwAAPKHhASzpKSSOZqWAJQFhR8CEAAA8YcmMAAA4B0CEAAA8A4BCAAAeIcABAAAvEMAAgAA3iEAAQAA7xCAAACAdwhAAADAOwQgAADgHQIQAADwDgEIAAB4hwAEAAC8QwACAADeIQABAADvFIz1AuR3BQokuBtOz4kTIXcDAOBcIgCdAQWfCy4oZomJVKSdrrS0E5acfJgQBAA4pwhAZxiAFH4e+ef7tnXn/lgvTr5zedlS9vjtzd16JAABAM4lAlAeUPjZ+O3eWC8GAADIIdpuAACAdwhAAADAOwQgAADgHQIQAADwDgEIAAB4hwAEAAC8QwACAADeIQABAADvEIAAAIB3CEAAAMA7BCAAAOAdAhAAAPAOAQgAAHiHAAQAALxDAAIAAN4hAAEAAO8QgAAAgHcIQAAAwDsEIAAA4B0CEAAA8A4BCAAAeIcABAAAvEMAAgAA3glEADp69Ki1bdvWPvzww8iwbdu2WdeuXa1evXp2ww032AcffJDuNUuXLnWvqVu3rnXp0sVNH23y5MnWvHlzq1+/vvXr189SUlLO2ecBAADBFvMAlJqaan/84x9t06ZNkWGhUMh69uxppUuXtjlz5li7du2sV69etn37djde9xrfoUMHmz17tl100UV2//33u9fJW2+9ZWPHjrVBgwbZlClTbO3atTZy5MiYfUYAABAsBWP55ps3b7Y//elPkeAStnz5clejM2PGDCtWrJhVrlzZli1b5sLQAw88YLNmzbLatWtbt27d3PRDhw61pk2b2ooVK6xJkyY2depUu+uuu+zaa6914x977DH77W9/a3/+85+taNGiMfmsOPsKFEhwN5yeEydC7gYAPohpAAoHloceesg1dYWpxqZmzZou/IQ1bNjQ1qxZExnfqFGjyDiFmlq1arnxGv7JJ5+4GqMwzfvYsWO2ceNG1ySG+KPgc8EFxSwxMeaVmvlWWtoJS04+TAgC4IWYBqDbb7/9lMN37dplZcuWTTcsKSnJduzYke34AwcOuGa16PEFCxa0Cy64IPL6nEqgMuGcOdN1rQCk8PPIP9+3rTv359VieePysqXs8dubu/WYsUYWAOLxtySmASgz6rBcqFChdMP0XJ2lsxt/5MiRyPPMXp9TSUklT/MTIDcuvLB4ns1L4Wfjt3vzbH6+ycuyAIAgC2QAKly4sCUnJ6cbpvBSpEiRyPiMYUbPzz//fDcu/Dzj+Nz2/9mz56Bl9WdYNQ78YJy5fft+cM0vZ4KyCE5ZAEAsa4ByWnkRyABUrlw510E62u7duyPNWhqv5xnH16hRwzV1KQTpuTpPy/Hjx12gKlOmTK6WQ+GH1oBzg/Ucf2VBp/TTR4d04OwLZADSuX0mTpzomrPCtT6rVq1yHaHD4/U8TE1iGzZscB2fCxQoYHXq1HHj1cFa1Dla/YCqV68eo08E+IVO6WeGDumApwGocePGVr58eevbt687v8+iRYts3bp17nB36dixo02aNMmFJB3qPm7cOLvkkksigUedqwcMGGBVq1Z1tUYDBw60W265hUPggXOETul50yGdAAR4FoASExNt/Pjx1r9/f3eyw0qVKrmQU6FCBTdeYWfMmDH2xBNPuOE6tF33CT92/27Tpo19++23LgSp788vf/lLdw4gAOcWndIBBFVgAtDnn3+e7rlCz7Rp0zKd/pprrnG3zHTv3t3dAAAAMqKBHgAAeIcABAAAvEMAAgAA3iEAAQAA7xCAAACAdwhAAADAOwQgAADgHQIQAADwDgEIAAB4hwAEAAC8QwACAADeIQABAADvEIAAAIB3CEAAAMA7BCAAAOAdAhAAAPAOAQgAAHiHAAQAALxDAAIAAN4hAAEAAO8QgAAAgHcIQAAAwDsEIAAA4J2CsV4AAMDZVaBAgrsh906cCLkb4g8BCADimILPBRcUs8REKvxPR1raCUtOPkwIikMEIACI8wCk8PPIP9+3rTv3x3px8pXLy5ayx29v7tZhXgUgauOCUxtHAAIADyj8bPx2b6wXw2vUxgWrNo4ABADAOUBtXLBq4whAAACcQ9TGBQP1cAAAwDsEIAAA4B0CEAAA8A4BCAAAeIcABAAAvEMAAgAA3iEAAQAA7xCAAACAdwhAAADAOwQgAADgHQIQAADwDgEIAAB4hwAEAAC8QwACAADeIQABAADvEIAAAIB3CEAAAMA7BCAAAOAdAhAAAPAOAQgAAHiHAAQAALxDAAIAAN4hAAEAAO8EOgB999131qNHD2vQoIFdd911Nnny5Mi4DRs2WKdOnaxu3brWsWNHW79+fbrXvv7669aqVSs3vmfPnrZ3794YfAIAABBEgQ5ADz74oBUrVszmzp1r/fr1s2eeecYWLFhghw8ftu7du1ujRo3cuPr167ugpOGybt0669+/v/Xq1ctmzpxpBw4csL59+8b64wAAgIAIbADav3+/rVmzxu677z677LLLXG1O8+bNbdmyZfbmm29a4cKFrXfv3la5cmUXdooXL27z5893r502bZq1bt3a2rdvb9WrV7cRI0bY4sWLbdu2bbH+WAAAIAACG4CKFCliRYsWdTU8x44dsy1bttjq1autRo0atnbtWmvYsKElJCS4aXWvZjIFJtF41Q6FlS9f3ipUqOCGAwAABDYAqYZnwIABrglL/XhUo9OiRQvX72fXrl1WtmzZdNMnJSXZjh073OOdO3dmOT6nlK+yuiHvZLeuKYv8UxaUR96hLIKDsgiOvFrPBS3AvvjiC7v22mvt7rvvtk2bNtngwYPt6quvtpSUFCtUqFC6afX86NGj7vGRI0eyHJ9TSUkl8+BTIDsXXlg81ouAH1EWwUFZBAdlEZ9lEdgApL4+s2fPdn131BxWp04d+/77723ChAlWsWLFk8KMnmu6cO3RqcarSS039uw5aKFQ5uMTEwvwxcgD+/b9YGlpJ85oHpRFcMpCKI8zR1kEB2WRf8pCNUA5rbwIbBOYDmuvVKlSJNRIzZo1bfv27VauXDnbvXt3uun1PNzsldn4MmXK5GoZFH6yuiHvZLeuKYv8UxaUR96hLIKDsgiOvFrPgQ1ACjNfffVVupocdYS+5JJLXJ+gjz/+2EI/flLdq4O0hovuV61ale58QrqFxwMAAL8FNgDpxIfnnXeePfLII7Z161Z755137Nlnn7U777zTrr/+endunyFDhtjmzZvdvfoFqaO0dO7c2V599VWbNWuWbdy40R0u37JlS9d0BgAAENgAVLJkSXfmZx3xdfPNN9vQoUPdOYFuvfVWK1GihD333HOulqdDhw7u8PaJEye6kyaKTow4aNAgGzdunAtDpUqVcq8HAAAIdCdoqVKlir344ounHHfFFVfYvHnzMn2tgpFuAAAA+aYGCAAA4GwhAAEAAO8QgAAAgHcIQAAAwDsEIAAA4B0CEAAA8A4BCAAAeIcABAAAvEMAAgAA3iEAAQAA7xCAAACAdwhAAADAOwQgAADgHQIQAADwDgEIAAB4hwAEAAC8QwACAADeIQABAADvEIAAAIB3CEAAAMA7BCAAAOAdAhAAAPAOAQgAAHiHAAQAALxDAAIAAN4hAAEAAO8QgAAAgHcIQAAAwDsEIAAA4B0CEAAA8A4BCAAAeIcABAAAvEMAAgAA3iEAAQAA7xCAAACAdwhAAADAOwQgAADgHQIQAADwDgEIAAB4hwAEAAC8QwACAADeIQABAADvEIAAAIB3CEAAAMA7BCAAAOAdAhAAAPAOAQgAAHiHAAQAALxDAAIAAN4hAAEAAO8QgAAAgHdOKwB16dLFDhw4cNLwvXv3WocOHfJiuQAAAM6agjmd8L333rN169a5xytXrrRnn33WihUrlm6ar776yr799tu8X0oAAIBY1ABdfvnltmLFCvvwww8tFArZ6tWr3ePwTeMOHjxoQ4YMybOFO3r0qD322GN25ZVX2s9//nN76qmn3HvLhg0brFOnTla3bl3r2LGjrV+/Pt1rX3/9dWvVqpUb37NnT1c7BQAAkKsaoIoVK9rUqVPd4759+1r//v2tRIkSZ3UtPv744y5cTZo0yX744Qd76KGHrEKFCvbrX//aunfvbjfeeKMNGzbMpk+fbj169LAFCxa4WinVVGn5FJ6qV6/uQpmW+bnnnjurywsAAOIsAEUbOnSou9+1a5cdP348UisTppByppKTk23OnDn24osv2hVXXOGGdevWzdauXWsFCxa0woULW+/evS0hIcGFHTXRzZ8/3/VBmjZtmrVu3drat2/vXjdixAi79tprbdu2bS7IAQAAv51WAFqyZIn99a9/te+++849VwBSEAnff/bZZ2e8YKtWrXI1TI0bN44MU62P6L0bNmzo3kt036BBA1uzZo0LQApJ99xzT+R15cuXd6FMw3MTgH6cPc4B1nVwUBbBQVkEB2WRP8oiN+V0WgFo0KBBrlZmwoQJZ60ZTLU1F198sb3yyiuuw/WxY8dcuLnvvvtczVOVKlXSTZ+UlGSbNm1yj3fu3Glly5Y9afyOHTtytQxJSSXz4JMgOxdeWDzWi4AfURbBQVkEB2URn2VxWgFIQeKFF144q81Jhw8fdkeVzZgxwzW5KfQMGDDAihYtaikpKVaoUKF00+u5Ok3LkSNHshyfU3v2HLQMrXvpJCYW4IuRB/bt+8HS0k6c0Twoi+CUhVAeZ46yCA7KIv+UhWqAclp5cVoBqFGjRq6J6mwGIPXzOXTokI0aNcrVBMn27dtdh+dKlSqdFGb0vEiRIu6x+gedarzCU24o/GQVgJB3WM/BQVkEB2URHJRF/JXFaQUgHZauI6zeffddF0bOO++8dON79ep1xgtWpkwZF2TC4Sd8KL76Half0O7du9NNr+fhZq9y5cqdcrzmCQAAcNqdoGvXrm179uxxt2jhjslnSufvSU1Nta1bt7rgI1u2bHGBSOOef/75dJ2vdV6ie++9N/Ja1VCFz0qt0KSbhgMAAJxWAHrppZfsbPvpT39qLVu2dOfvGThwoOsDNHHiRNcJ+vrrr3dNYzq/z2233eb6CalfkA59l86dO9udd95p9erVszp16rjpNC8OgQcAAKcdgHRkVlbC5985U08++aQNHjzYBRr137njjjtcsFGtj05q+Oijj9rLL79s1apVc+EofGmO+vXruyPVRo8ebfv377emTZu6+QAAAJx2AFKwiJaWluaawtRxWYfH51UAKlmypDuJ4anofebNm5fpa9X8xYVZAQBAngWgd95556RhulSFDlNXbQwAAEBcXAw1O8WLF7cHHnjAXboCAADAiwAkGzdutBMnzvxkUQAAAIFrAgt3RM7YBPb5559b165d82rZAAAAghOAmjRpctIwXWri4YcftquvvjovlgsAACBYASj6TM+6XIWOAitVqlReLhcAAECwApBMmTLFXRA1fMmJiy66yJ2vJy8ugwEAABC4ADRu3DibNm2a/eEPf3AnHVTHZ12KYuzYsa4prHv37nm/pAAAALEMQDr7si4vcd1110WG1ahRw12EVMMJQAAAIO4Og1e/n8suu+yk4bpo6d69e/NiuQAAAIIVgNTs9fe//z3dOX/UEXrSpEnuEhUAAABx1wSmK7TrwqRLly61WrVquWGffvqpHT161HWMBgAAiLsAVLlyZevXr58lJyfbli1brHDhwrZo0SJ3kdTq1avn/VICAADEugnspZdesoEDB7qrteteNUI6O7ROhKgO0gAAAHEXgHTB01GjRtlNN90UGdanTx8bOXKkTZw4MS+XDwAAIBgBaN++fXbppZee8iiw8IkRAQAA4ioANWzY0MaMGWMpKSmRYampqfbss8+6I8QAAADirhP0gAEDrFu3btasWbPI+YC+/vprK126tI0fPz6vlxEAACD2AUjNX2+++aa9//779uWXX1rBggVdEFIgSkxMzNslBAAACMrFUHXNr1/84hd5uzQAAABB7QMEAACQnxGAAACAdwhAAADAOwQgAADgHQIQAADwDgEIAAB4hwAEAAC8QwACAADeIQABAADvEIAAAIB3CEAAAMA7BCAAAOAdAhAAAPAOAQgAAHiHAAQAALxDAAIAAN4hAAEAAO8QgAAAgHcIQAAAwDsEIAAA4B0CEAAA8A4BCAAAeIcABAAAvEMAAgAA3iEAAQAA7xCAAACAdwhAAADAOwQgAADgHQIQAADwDgEIAAB4hwAEAAC8QwACAADeyTcBqHv37vaXv/wl8nzDhg3WqVMnq1u3rnXs2NHWr1+fbvrXX3/dWrVq5cb37NnT9u7dG4OlBgAAQZQvAtAbb7xhixcvjjw/fPiwC0SNGjWyuXPnWv369a1Hjx5uuKxbt8769+9vvXr1spkzZ9qBAwesb9++MfwEAAAgSAIfgJKTk23EiBFWp06dyLA333zTChcubL1797bKlSu7sFO8eHGbP3++Gz9t2jRr3bq1tW/f3qpXr+5erwC1bdu2GH4SAAAQFIEPQMOHD7d27dpZlSpVIsPWrl1rDRs2tISEBPdc9w0aNLA1a9ZExqt2KKx8+fJWoUIFNzw3NPusbsg72a1ryiL/lAXlkXcoi+CgLIIjr9ZzQQuwZcuW2UcffWT/+te/bODAgZHhu3btSheIJCkpyTZt2uQe79y508qWLXvS+B07duTq/ZOSSp7R8iNnLryweKwXAT+iLIKDsggOyiI+yyKwASg1NdUeffRRGzBggBUpUiTduJSUFCtUqFC6YXp+9OhR9/jIkSNZjs+pPXsOWiiU+fjExAJ8MfLAvn0/WFraiTOaB2URnLIQyuPMURbBQVnkn7JQDVBOKy8CG4DGjh1rtWvXtubNm580Tv1/MoYZPQ8HpczGFy1aNFfLoPCTVQBC3mE9BwdlERyURXBQFvFXFgWDfOTX7t273RFeEg40b731lrVt29aNi6bn4WavcuXKnXJ8mTJlztnyAwCA4ApsAHrppZfs+PHjkedPPvmku3/44Ydt5cqV9vzzz1soFHIdoHW/evVqu/fee900OvfPqlWrrEOHDu75d999524aDgAAENgAdPHFF6d7rsPcpVKlSq5D86hRo2zIkCF222232YwZM1y/IB36Lp07d7Y777zT6tWr5w6f13QtW7a0ihUrxuSzAACAYAn8YfCnUqJECXvuuecitTw6vH3ixIlWrFgxN17NZoMGDbJx48a5MFSqVCkbOnRorBcbAAAERGBrgDIaNmxYuudXXHGFzZs3L9PpFYzCTWAAAAD5vgYIAADgTBCAAACAdwhAAADAOwQgAADgHQIQAADwDgEIAAB4hwAEAAC8QwACAADeIQABAADvEIAAAIB3CEAAAMA7BCAAAOAdAhAAAPAOAQgAAHiHAAQAALxDAAIAAN4hAAEAAO8QgAAAgHcIQAAAwDsEIAAA4B0CEAAA8A4BCAAAeIcABAAAvEMAAgAA3iEAAQAA7xCAAACAdwhAAADAOwQgAADgHQIQAADwDgEIAAB4hwAEAAC8QwACAADeIQABAADvEIAAAIB3CEAAAMA7BCAAAOAdAhAAAPAOAQgAAHiHAAQAALxDAAIAAN4hAAEAAO8QgAAAgHcIQAAAwDsEIAAA4B0CEAAA8A4BCAAAeIcABAAAvEMAAgAA3iEAAQAA7xCAAACAdwhAAADAOwQgAADgnUAHoO+//95+//vfW+PGja158+Y2dOhQS01NdeO2bdtmXbt2tXr16tkNN9xgH3zwQbrXLl261Nq2bWt169a1Ll26uOkBAAACHYBCoZALPykpKfaPf/zDnn76aVu0aJE988wzblzPnj2tdOnSNmfOHGvXrp316tXLtm/f7l6re43v0KGDzZ492y666CK7//773esAAAAKWkBt2bLF1qxZY0uWLHFBRxSIhg8fbi1atHA1OjNmzLBixYpZ5cqVbdmyZS4MPfDAAzZr1iyrXbu2devWzb1ONUdNmza1FStWWJMmTWL8yQAAQKwFtgaoTJky9sILL0TCT9ihQ4ds7dq1VrNmTRd+who2bOgCk2h8o0aNIuOKFi1qtWrViowHAAB+C2wN0Pnnn+/6/YSdOHHCpk2bZldddZXt2rXLypYtm276pKQk27Fjh3uc3ficSkg4o4+AXGBdBwdlERyURXBQFvmjLHJTToENQBmNHDnSNmzY4Pr0TJ482QoVKpRuvJ4fPXrUPVa/oazG51RSUsk8WHJk58ILi8d6EfAjyiI4KIvgoCzisywK5pfwM2XKFNcRumrVqla4cGFLTk5ON43CTZEiRdxjjc8YdvRctUq5sWfPQcuq33RiYgG+GHlg374fLC3txBnNg7IITlkI5XHmKIvgoCzyT1moBiinlReBD0CDBw+26dOnuxD0q1/9yg0rV66cbd68Od10u3fvjjR7abyeZxxfo0aNXL23wg8Hjp0brOfgoCyCg7IIDsoi/soisJ2gZezYse5Ir6eeesratGkTGa5z+3z66ad25MiRyLBVq1a54eHxeh6mJjE1n4XHAwAAvwU2AH3xxRc2fvx4u+eee9wRXurYHL7pxIjly5e3vn372qZNm2zixIm2bt06u/nmm91rO3bsaKtXr3bDNV7TXXLJJRwCDwAAgh2A3n77bUtLS7MJEyZYs2bN0t0SExNdOFIY0skOX3vtNRs3bpxVqFDBvVZhZ8yYMe68QApF6i+k8Ql04wcAAEHuA9S9e3d3y0ylSpXcYfGZueaaa9wNAAAg39QAAQAAnC0EIAAA4B0CEAAA8A4BCAAAeIcABAAAvEMAAgAA3iEAAQAA7xCAAACAdwhAAADAOwQgAADgHQIQAADwDgEIAAB4hwAEAAC8QwACAADeIQABAADvEIAAAIB3CEAAAMA7BCAAAOAdAhAAAPAOAQgAAHiHAAQAALxDAAIAAN4hAAEAAO8QgAAAgHcIQAAAwDsEIAAA4B0CEAAA8A4BCAAAeIcABAAAvEMAAgAA3iEAAQAA7xCAAACAdwhAAADAOwQgAADgHQIQAADwDgEIAAB4hwAEAAC8QwACAADeIQABAADvEIAAAIB3CEAAAMA7BCAAAOAdAhAAAPAOAQgAAHiHAAQAALxDAAIAAN4hAAEAAO8QgAAAgHcIQAAAwDsEIAAA4B0CEAAA8A4BCAAAeCduA1Bqaqr169fPGjVqZM2aNbO///3vsV4kAAAQEAUtTo0YMcLWr19vU6ZMse3bt1ufPn2sQoUKdv3118d60QAAQIzFZQA6fPiwzZo1y55//nmrVauWu23atMn+8Y9/EIAAAEB8NoFt3LjRjh8/bvXr148Ma9iwoa1du9ZOnDgR02UDAACxF5c1QLt27bILL7zQChUqFBlWunRp1y8oOTnZLrroohzNp0ABs1Ao++mqV7jIihaKy1V5VlUqfX66dZ0XKIvglIVQHrlHWQQHZZH/yiIhIefzTAiFcvITn7+88sor9re//c0WLVoUGbZt2zZr1aqVLV682H7yk5/EdPkAAEBsxWUTWOHChe3o0aPphoWfFylSJEZLBQAAgiIuA1C5cuVs3759rh9QdLOYws/55/9/NRoAAPBTXAagGjVqWMGCBW3NmjWRYatWrbI6depYgbxsyAUAAPlSXKaBokWLWvv27W3gwIG2bt06W7hwoTsRYpcuXWK9aAAAIADishO0pKSkuAD0n//8x0qUKGG//e1vrWvXrrFeLAAAEABxG4AAAAC8agIDAADICgEIAAB4hwAEAAC8QwA6B44dO2ZjxoyxX/ziF1a7dm1r2bKlDR061A4dOhST5dFZsXVG7NN15513us8TL6677jqrVq2au1WvXt1dQ+62226z999/PzKNxn344YenfL2Ga3xO/fvf/7Y9e/a4x+qCp4v0hv3lL39xN/zfugiXy6lumZXHmYi3bTsvzZ071613XWgawd2H6aYLgOvC35MnTz7teY4ZM8ZdQ7NRo0Y2depU9x6ns78LNHWCxtn1xBNPhNq2bRtaunRpaNu2be6+TZs2oR49esRkeX7zm9+ERo8efdqv37dvX+jQoUOheHHttdeGJk+eHNq5c2dox44doc8//zw0fPjwUI0aNUJLlixx02hcamrqKV+/fPnyUNWqVXP0Xt98842bVtuBfPjhh+lee+DAAXfD/60LrXfdVD4tWrSIPM+qPM5EvG3bealbt26hVq1ahe64445YLwqy2Ifptn379tDcuXPdPmzevHm5nl9ycrLbL82cOdPts1JSUkJ79uzJ9f4u6KgBOgfmzZtnf/jDH+zqq6+2Sy65xN3rEH1dq2znzp2W31xwwQVWvHhxiyclS5a0MmXKuLOIV61a1Xr37m1t2rRxNXWicdEX1z1dGQ+6zPhcy6Eb/r9MdNPjxMTEyPO8Kg8ftu28oBrLZcuWWc+ePe2jjz5ytcgI7velfPnydtNNN7nfGp0KJrcO/dg6oddffPHF7ioKOb2IeH5CADoHEhISbPny5XbixInIMDWzvPHGG+6q9bpO2eOPP25NmjRxt4cffthdtT5MOxudw6hu3bp244032qRJkyLVkaqWVnONdkyqrnzttdfcj+q4ceOsWbNmrvry3nvvte3bt0eaFVasWGFjx4511f3y3XffuWk0f81X49LS0jKdf3QzgZZdIaF58+au2lWvnzlzpsWDW2+91f773//aV199la7JRTuHP/7xj64Mf/WrX9knn3yS7nU663jnzp3d+qxXr57dc889kaCrZtDwvdZt+OSc4flnbAJ79dVXXVW25qVy2LBhQ9yv95zIapuV9957z/0AaPyvf/1r9+Mt2m7/9Kc/2aOPPmoNGjRwO/jnn38+0yawF1980c1fZa1ziYV/+PVdfuGFF1w5XnHFFe51n3/+ucWr+fPnux9YrcuyZcu67TLs8OHDNmDAgMj+669//aulpqZGgtODDz7o1nXTpk3tqaeeioT+rMpQ3QYeeeQRNz+te033/fffu3EHDhywBx54wO3brrzySre/jO5OoO9V69atXbl06NDBVq5cab7SFRHOO+88t30OHjzYba/qgqH1tWPHDvfHvHHjxm496zdI+5Vvvvkm8vuiC4hrf6R1Gh6WUWbzyQ8IQOeAfuReeukltwFpx/vWW2/ZkSNHrEqVKm7j1E5h/fr1bkestlZtnNqgRNcz69Gjh7uG2Zw5c6x79+5uRxHt448/dvN6+eWXXeiZNm2a/etf/7JRo0a5H8WkpCTr1q2b26n079/f7VD0XDt67Yx69erlplFNlX5U9dpnn3020/lHmzhxor377rtuXtpJ6gzc+qLt3r3b8rvKlSu7+82bN6cbrjLcsmWLW8/aSetHMuzgwYOuvLSzf/31111Y/frrr916knD/Cd0r2IR/bD/44ANXLtHUB0nlddddd7ngqf5jmrd2LvG83rOT3Ta7adMmu+++++x//ud/3A9127Zt7f7773fXAxR9/3TBZL1WoebJJ5+0rVu3nvQ+M2bMcN81/cBqWtUMhb+X+oOhs8v369fPjdO/5N/97ncuDMQj/VnTD6cuJaT92CuvvBIJMvoOKPSPHz/erRM9fuaZZ9w4/XHSetd3RcP0Q6o+b9mVoaZRcNH8Zs+ebT/88IM98cQTbtzo0aPdPKdPn+72lxs3bnTvLZq/vgf6nmgZf/7zn7t9Zjg8+UL7etX8LFmyJPKnS+tm5MiRbptW7eldd93lThis3yaVjfYnI0aMcLVH0fsp7YMyo31RZvPJF2LdBueLV199NXTrrbeGqlev7tpP69evH5o9e3bo8OHDoVq1aoU2btwYmXb//v1uOg17//33Q/Xq1QsdPHgwMv7JJ590bb4yZ86cULVq1VwbbZj6Srz99tuR58ePHw9dddVVkWHRfYDUH0nj0tLSItNrusaNG2c6/+jXL1iwILRy5crIOPXL0OeLHhZ0Wpf6nBkdO3bMfRaVne7V9q1+KWpXj/5806ZNi7SJq/190qRJoRMnTqQrry5durjH6vsT3QcoY3t6nz593E169uwZeRxet8OGDXPvEQ/rPTdUPuFtPrttVn3utI1Ge/rpp0ObN292223Tpk3ddyJMr3vttddO2rbbt2+frq/crl273PrXd0GvmTFjRmTc0aNHQ9dcc01o+vTpoXij/iTaB/znP/9xz9UvLrytqa+Ivg/ajsM0fOrUqaHPPvvMTff1119Hxmm71fcpuzIcPHhw6MYbb3R9skT9UNavX+8e33vvva4/kvadonLVLVxmo0aNSrf8t9xyi/sOxjN9N2rXru1+K3TT74fuR4wYEdmuH3zwwcj0CxcuDNWtW9eVX9jixYtDNWvWdH3gMu6nor9/0fus7OYTdAVjHcB8oapj3XSVev3b1z8iJeuKFSu6tK7mjWiqYv/yyy9ddeTll1/uLucRpmYV/SML078otdGK/impSvKhhx5Kd+FX1Thpfhl98cUXrrlNzVvR763ptawZ55+Rqkj1L2PYsGGuViTcRBPdHJFfhavVo9e9agr02XS0WJgushum9nfVxujoi88++8zVHqlpRE0AuaX3it4u9K+tT58+cb/es5PdNqv1pmbBaGqGCVM/PPUnClPNjmpaM8o4n9KlS7v1r1o2vb+absJUk6saOi1bvNG+RjVm4dpfNXWUKlXK1dyomVjbXPR6UtOUbjraUX2qtI8L03Yr2v9lVYaar95X76n30+vUnBWuUVeNnpovdVMztLoGiNa/ap2iaX8Zj+WS0e9//3v75S9/6R6rvLQvit7OVUsZpvVx2WWXuXIM0z5K3wPVWOe0H2J289GFyYOMAHSWqXpWVbHhfh3q86Mvq7602lh1sVb55z//acWKFUv3WgUPVf9m13FWG3tY+Afwb3/7mwtO0aI30jBtqD/96U8jVcjRwl+C6Pln9PTTT7tqUu2c9MOv5qHM2orzm3Cfjp/97GdZThfdGVdV7R07dnQ/CKp+v+WWW1yV8Nq1a0+r/d7H9Z6d7LbZrNZbOKxkdKorAmU2n8y+D/ruRffzixcKIgom0WFFn1VNrzfffHOu1nNOy1D7yXfeecd9d3RTNwE1KatpTKFHp/F4++233Tj1P9KfSjVlnqps4rVcMtLvRaVKlTIdH71uMltPuf0TlVfziRX6AJ1l2gjURyT8Dz36R1O1KtqAlNL1b0gbr26qcVCbuDoQ6sdXNTfRnfw+/fTTTN9PfYX0RVAbeXh+atNV2++p+jkoJKmDtHr4h6dXrZPa2dV5OzvqJ6FOj+onccMNN7i2YImHS8ypz5WCTPQ/WO20tWOP7vgcXbYLFixwQfO5555zbeP6J6yOs+H1kXGdZrWOVRYK0NHbkkKO+ljE83rPTnbbbMb1JqpJi641zYmM81HNxFVXXWX79+93tUFr1qyJjFMtrr6XGf905HfaZ2j7Vj8f/ZEL3xTAtU/SAQLaf0Wvp4ULF7oO6Fp/2q+ps3OY+uyo9ia7MtR76ChZdWYePny463Cu7V77RNWual3rPfRHT/vK8JFOmm/GPxt6Hm/lcqa0Pr788st0B9toe1bov/TSS8/5fGKFAHSW6QdUnQf1pVcnP33JtYHoH7s6kOlL3KlTJ3dYvI4CUpOJDsHWjiV8yLwCjH7sVN2of13aiWRFR4ypM5r+QWnj1M5r9erV7sdbVNOk4dqZqIpZVaN//vOfXY2HDnHVexUtWjRd9WlmVMWtHZV+5PVaLbvkl6MAojsvKzTqaC2thyFDhtibb7550kkJFU7btWvnOlpqx6oyi+6UrvWhHbuOOtI6UWdl7ZzD60PrVfSDoebK8HN1gg8fOROmIzfU+VlNDdoetKNXwNE2FS/r/XRkt83qCDwN0x8PrTeFUXWMVhjNDa3/KVOmuB90BQF9Z/Wd1E3fMf1Y6zum72X4yCeF0Xii0KhtTU1SOj1E+KbPqQMjtE9TDaS+L6rN1h8DhSMFRf15072a+lVO+q7o+6ADBLIrQ30fNc/w90jv85Of/MTVDKmJf9CgQW4/qv2YOrXXrFnTLa/KRc1rClAqM9UK6buWVU2Vj1QGFStWdPsNrX8dpax9mg4Y0J/ocz2fWKEJ7BxQGNHRDfqh1I+jAkj4aC39oOpHVv9y1Iarf5I6tFM7inAA0ZE+2jnoh1chRs0eOsw3MzqyRT+uqhrWvzT1TdDRSOEmMAUuHb2io1b04zphwgS30aq5Rsumo5PCfU2yoyMzFN50zhydQ0fz1nKr/0uLFi0sv9Dn0E3/PvWvVDtU/dM81Y+mykLr6+6773brVD+UKj/RP1YdvaKy1LzUP0jrUmWocKJ5qy+Y+qSo9ub22293OxHVUKiaP5q2A/3o6ogjhTOVo7Yj1RzGy3o/HfqcWW2z+uep9a2jILVO9UOs9ab1lBv6vqlJ87HHHnPfI/VFUegRHUWpYdoWdK8j+HQUTLydK0UBSE32pzrnkoKmQooCovZt+j6odlThSH0QRTXPWn8KUNrX6V7bvL4bWZXhHXfc4YKOApJq3LTta3qVvY7EU0DSkX466k7fE72P6L3VRyt8pJj6oOhIsvARnfg/Wo/jx4+PrH/1g1M56/QesZhPrCSoJ3SsFwKZUy2NqqB1vpcwVQerDVw7XAAAkHs0geUD+qejTtLffvutLV261FXL698SAAA4PdQA5QOqYlZnP7V3q/Olmkt0cq+cdFIGAAAnIwABAADv0AQGAAC8QwACAADeIQABAADvEIAAAIB3CEAAAMA7BCAA+ZYOYtUFMmNFZwHXWacB5D8cBg8g31qxYoULIboOUSzoIpC6/IMuAQAgf+FaYADyrVj/f9OFQgHkTzSBAQgEXbldF/LVhUVbtmxpU6dOdcPffvttd8VxXVhWF6fVhRZ1sd9vvvnGunTp4qapVq2au9q4zJgxw6677jo3n4y1Q0eOHHFXJ2/YsKG7vt6sWbPchW81L9EFOHWxTV34tEmTJvb444+7i9jK3Llz3VnYe/bs6V7/2muvpWsC03RDhw51861Vq5ZbhpkzZ57z9QggZwhAAGIuNTXVXWFdTUkvv/yyDRgwwJ5++ml33TsFEl1B/N///rc988wz7np4mqZ8+fKR8PHBBx+4wPPOO++4K5PrKu3z5s1zQUUhSVcUFwWajz/+2CZNmuTmrwsLp6WlRQLMXXfdZSkpKe5Cw3qvd99910aMGBFZTr22SpUq7v2bNWuW7jNMnDjRTa9lmj9/vgttukq2rk4OIIDUBwgAYmnhwoWhevXqhQ4ePBgZNnv27NDUqVND06dPTzftQw89FOrbt697vHz58lDVqlUj4zp37uxeE+2mm25yww4dOhSqVatWaOnSpZFx7733nnv9tm3b3DLUrVs3lJycHBm/ePHiUM2aNd1r58yZE6pWrVooJSUlMv43v/lNaPTo0e7xggULQitXroyMS01NdfOOHgYgOOgDBCDmtm7dapdffrmVKFEiMqxjx47ufvv27TZhwgTbtGmTu23evNnatWt3yvl88cUXNnLkSHvqqafS1S7pQsJbtmyxY8eOuaa0MNUaRb/2sssus1KlSkWGNWjQwI4fP25ff/21e56UlGRFihQ55Xu3atXKlixZYsOGDXPvtWHDBjc8XMMEIFgIQABirmDBU++KNm7caJ07d3b9adT/p2vXrq5ZLDMKG/369bOrr7463XAFq507d2bZibpw4cKnnF/0/ammCVOTmvoUdejQwTV/Pfroo265AQQTAQhAzKnmRZ2g1f+maNGibtjw4cPdYeZXXnmljRo1KjKtpqtcubJ7nJCQkG4+qkVSR+ZKlSpFhvXt29fVzlx11VXukPX169e7x6LH0a9VTZHeM3x015o1a1w4u/TSS+2///1vlp9Bna8HDhxorVu3ds9VUxWEI9UAnBqdoAHEnDoUly5d2nV+VlOUjvxSoFDw0FFc69atc81kal765JNPIkdmhcOSgoyauu6++25XQ/TKK6+4Zis1h6nztAKTOlirdmbIkCG2du1aF270OBykmjZtahUrVrTevXu791y+fLnrxNy2bVs7//zzs/0MCk2LFi2ybdu22UcffeTmI+FlBRAs1AABiDnVsowfP94GDRpkN910kwtDChDq66NmMDV9qflJtUE6DP2NN96IHP6u4KLD09Xv54YbbnBHXY0ePdrd64gt9R9SDZP06dPHNU1pfmoWu+OOO1zTlWqGEhMT3TIo9Nxyyy0uMN14443usPuceOKJJ1wNUJs2baxcuXLWqVMnN8/PPvvMWrRocVbXH4Dc40zQALyxcOFC1z8ofOZm1SzpEHsd3q4QBMAf1AAB8IbOEaRmqu7du7uTKaqJTB2VCT+Af6gBAuANdUxWE5dqfgoVKuTCj44aK1myZKwXDcA5RgACAADe4SgwAADgHQIQAADwDgEIAAB4hwAEAAC8QwACAADeIQABAADvEIAAAIB3CEAAAMB887+1LKv9fo1MlgAAAABJRU5ErkJggg=="
-     },
-     "metadata": {},
-     "output_type": "display_data"
-    }
-   ],
-   "execution_count": 26
-=======
      "name": "stdout",
      "output_type": "stream",
      "text": [
@@ -299,20 +203,14 @@
     }
    ],
    "execution_count": 60
->>>>>>> 1d26cb6e
   },
   {
    "cell_type": "code",
    "id": "4b4e05fa-5b4f-4a5c-8b93-3ea32029ac0f",
    "metadata": {
     "ExecuteTime": {
-<<<<<<< HEAD
-     "end_time": "2025-02-04T18:06:26.300571Z",
-     "start_time": "2025-02-04T18:06:26.293674Z"
-=======
      "end_time": "2025-02-05T10:38:41.894043Z",
      "start_time": "2025-02-05T10:38:41.878281Z"
->>>>>>> 1d26cb6e
     }
    },
    "source": [
@@ -334,24 +232,6 @@
      "name": "stdout",
      "output_type": "stream",
      "text": [
-<<<<<<< HEAD
-      "0      Login ErroreBuongiorno, sto riscontrando un pr...\n",
-      "1      Modifica Dati ProfiloSalve, ho notato che i mi...\n",
-      "2      Assistenza Sistema ScuolaBuonasera, utilizzo r...\n",
-      "3      Errore Prenotazione RicevimentoGentile team, h...\n",
-      "4      Problema Visualizzazione VotiBuongiorno, duran...\n",
-      "                             ...                        \n",
-      "861    Errore download file da area download riservat...\n",
-      "862    Richiesta di informazioni sui corsi di prepara...\n",
-      "863    Problema con la visualizzazione dei documenti ...\n",
-      "864    Informazioni sulle modalità di partecipazione ...\n",
-      "865    Dubbio sull'utilizzo della sezione 'Area perso...\n",
-      "Length: 4893, dtype: object\n"
-     ]
-    }
-   ],
-   "execution_count": 27
-=======
       "[INFO] Caricamento dei dati preprocessati da 'H:\\Informatica\\astromark-ai\\data\\processed\\X_processed.csv'...\n"
      ]
     }
@@ -523,18 +403,12 @@
    "cell_type": "markdown",
    "source": "## Esempio di utilizzo con SVM",
    "id": "340f44e50b86e240"
->>>>>>> 1d26cb6e
-  },
-  {
-   "metadata": {
-    "ExecuteTime": {
-<<<<<<< HEAD
-     "end_time": "2025-02-04T18:07:04.345313Z",
-     "start_time": "2025-02-04T18:07:04.326761Z"
-=======
+  },
+  {
+   "metadata": {
+    "ExecuteTime": {
      "end_time": "2025-02-05T10:39:00.738376Z",
      "start_time": "2025-02-05T10:38:41.960484Z"
->>>>>>> 1d26cb6e
     }
    },
    "cell_type": "code",
@@ -550,22 +424,6 @@
      "name": "stdout",
      "output_type": "stream",
      "text": [
-<<<<<<< HEAD
-      "                                      titolo_messaggio   categoria\n",
-      "0    Login Errore Buongiorno, sto riscontrando un p...     Accesso\n",
-      "1    Modifica Dati Profilo Salve, ho notato che i m...     Profilo\n",
-      "2    Assistenza Sistema Scuola Buonasera, utilizzo ...   Didattica\n",
-      "3    Errore Prenotazione Ricevimento Gentile team, ...  Segreteria\n",
-      "4    Problema Visualizzazione Voti Buongiorno, dura...   Didattica\n",
-      "..                                                 ...         ...\n",
-      "861  Errore download file da area download riservat...     Tecnico\n",
-      "862  Richiesta di informazioni sui corsi di prepara...   Didattica\n",
-      "863  Problema con la visualizzazione dei documenti ...     Tecnico\n",
-      "864  Informazioni sulle modalità di partecipazione ...   Didattica\n",
-      "865  Dubbio sull'utilizzo della sezione 'Area perso...     Tecnico\n",
-      "\n",
-      "[4893 rows x 2 columns]\n"
-=======
       "[INFO] Classificatore selezionato: svm\n",
       "[INFO] Recupero del modello finale (lo carico se già esistente)...\n",
       "[INFO] Nessun modello salvato per svm. Avvio training...\n",
@@ -579,7 +437,6 @@
       "[INFO] Loading saved model from H:\\Informatica\\astromark-ai\\service\\..\\data\\trained\\trained_model_svm.pkl...\n",
       "[INFO] Using saved model for svm.\n",
       "Predizioni: [('Tecnico', np.float64(0.8865087359950377)), ('Accesso', np.float64(0.038013852204738206)), ('Didattica', np.float64(0.03588015307661468))]\n"
->>>>>>> 1d26cb6e
      ]
     },
     {
@@ -595,33 +452,6 @@
      "output_type": "execute_result"
     }
    ],
-<<<<<<< HEAD
-   "execution_count": 29
-  },
-  {
-   "metadata": {
-    "ExecuteTime": {
-     "end_time": "2025-02-04T18:07:10.549081Z",
-     "start_time": "2025-02-04T18:07:10.538838Z"
-    }
-   },
-   "cell_type": "code",
-   "source": [
-    "train_set, test_set = train_test_split(dataframe, random_state=42, test_size=0.2)\n",
-    "print(train_set.shape, test_set.shape)"
-   ],
-   "id": "9bb74ea1dddbc82",
-   "outputs": [
-    {
-     "name": "stdout",
-     "output_type": "stream",
-     "text": [
-      "(3914, 4) (979, 4)\n"
-     ]
-    }
-   ],
-   "execution_count": 30
-=======
    "execution_count": 66
   },
   {
@@ -629,7 +459,6 @@
    "cell_type": "markdown",
    "source": "## Esempio di utilizzo con NAIVE BAYES",
    "id": "4344690adf3adaf2"
->>>>>>> 1d26cb6e
   },
   {
    "metadata": {
